## SKEL

<img src="assets/Ypose_highres.png" alt="Image Description" style="width: 200px;" />

This repository is part of the code release for the Siggraph Asia 2023 paper "From Skin to Skeleton: Towards Biomechanically Accurate 3D Digital Humans". 

[[paper](https://download.is.tue.mpg.de/skel/main_paper.pdf)] [[project page](https://skel.is.tue.mpg.de/)]

This repo contains the pytorch SKEL loader and the code to align it to SMPL sequences.

SKEL is a parametric body shape and skeleton model. Its pose parameter lets you change the body shape and its pose parameter lets you pose the skeleton in an anatomically plausible way. Given shape and pose parameters, SKEL returns joint locations, a body mesh, and a skeleton mesh. SKEL is differentiable and can be fit to various data like motion capture or SMPL sequences.

For more information, please check our Siggraph 2023 paper: From Skin to Skeleton: Towards Biomechanically Accurate 3D Digital Humans.


## Installation

### Set up the environment
Clone this repository

```
git clone https://github.com/MarilynKeller/SKEL
cd SKEL
```

Create a virtual environment and install the SKEL package
```
pip install -U pip   
python3.8 -m venv skel_venv
source skel_venv/bin/activate
pip install git+https://github.com/mattloper/chumpy 
pip install -e .
```

### Downloading SKEL
Create an account on https://skel.is.tue.mpg.de/ (Necessary for the download to work).

Then download the SKEL model from the download page with the "Download Models" button.
Extract the downloaded folder and edit the file `SKEL/skel/config.py` to specify the folder containing the downloaded SKEL model folder: `skel_folder = '/path/to/skel_models_v1.0`


To test the SKEL model, run:
``` 
python quickstart.py 
```
This runs the forward pass of SKEL and saves the output as separated body and skeleton meshes.


### Aitviewer

If you want to run the Demos, you will also need our aitviewer fork for visualization:

```
cd ..
git clone https://github.com/MarilynKeller/aitviewer-skel.git
cd aitviewer-skel 
pip install -e .
```

Edit then the file `aitviewer/aitviewer/aitvconfig.yaml` to point to the SKEL folder:

```skel_models: "/path/to/skel_models_v1.0"```

### SMPL and Mesh package
If you want to run an alignment to SMPL, you need to download the SMPL model.
First, create an account on https://smpl.is.tue.mpg.de/.
Then download this file: SMPL_python_v.1.1.0.zip from the download page. And run:

```
cd ../SKEL
python scripts/setup_smpl.py /path/to/SMPL_python_v.1.1.0.zip  
```

For visualizing the fitting process you need the MPI mesh package, you can install it with the following line:

```
pip install git+https://github.com/MPI-IS/mesh.git  
```

## Demos

Visualize the effects of the pose parameters of SKEL:

```
python examples/skel_poses.py --gender male
```

![]()
<img src="assets/pose_demo.png" alt="Image Description" style="width: 50%;" />

Vizualize the shape space:

```
python examples/skel_betas.py --gender female 
```

<<<<<<< HEAD
Visualize a SKEL sequence. You can find a sample SKEL motion in `skel_models_v1.0/sample_motion/ ` and the corresponding SMPL motion.
=======
Vizualize a SKEL sequence. You can find a sample SKEL motion in `skel_models_v1.x/sample_motion/ ` and the corresponding SMPL motion.
>>>>>>> dc892213

```
python examples/skel_sequence.py /path/to/skel_models_v1.x/sample_motion/01_01_poses_skel.pkl -z 
```

To visualize the SMPL sequence alongside : 
```
python examples/skel_sequence.py /path/to/skel_models_v1.0/sample_motion/01_01_poses_skel.pkl -z --smpl_seq /path/to/skel_models_v1.0/sample_motion/01_01_poses.npz
```

## Alignment

SKEL can be aligned to SMPL sequences. You can download SMPL sequences from the [AMASS](https://amass.is.tue.mpg.de/) Download page, and selecting the `SMPL+H G` sequences.

Here is the command to run the alignment:
```
python examples/align_to_SMPL.py /path/to/AMASS/CMU/01/01_01_poses.npz -F 
```

## Acknoledgments
This research was done partly at [The Movement Lab](https://tml.stanford.edu/) in Stanford and [Perceiving Systems](https://ps.is.mpg.de/) at the Max Planck Institute for Intelligent Systems.

We thank Neelay Shah for generating all the necessary SMPL fits, A. A. Osman for his expertise on parametric body models, Shashank Tripathi for his help with MOYO, Giorgio Becherini for his expertise on AMASS and mocap fit evaluation, Peter Kultis, Yao Feng and Yuliang Xu for feedbacks on the paper.
We also thank the TML lab and the NMBL lab at Stanford for the fruitful discussions, especially Jennifer Maier for her expertise on the shoulder.

## Citation
If you use this software, please cite the following work and software:

```
@inproceedings{keller2023skel,
  title = {From Skin to Skeleton: Towards Biomechanically Accurate 3D Digital Humans},
  author = {Keller, Marilyn and Werling, Keenon and Shin, Soyong and Delp, Scott and 
            Pujades, Sergi and C. Karen, Liu and Black, Michael J.},
  booktitle = {ACM ToG, Proc.~SIGGRAPH Asia},
  volume = {42},
  number = {6},
  month = dec,
  year = {2023},
}
```

### License

This code and model are available for non-commercial scientific research purposes as defined in the [LICENSE.txt](LICENSE.txt) file.


## Contact 

For any questions about SKEL loading, please contact skel@tuebingen.mpg.de.

For commercial licensing, please contact ps-licensing@tue.mpg.de<|MERGE_RESOLUTION|>--- conflicted
+++ resolved
@@ -94,11 +94,7 @@
 python examples/skel_betas.py --gender female 
 ```
 
-<<<<<<< HEAD
 Visualize a SKEL sequence. You can find a sample SKEL motion in `skel_models_v1.0/sample_motion/ ` and the corresponding SMPL motion.
-=======
-Vizualize a SKEL sequence. You can find a sample SKEL motion in `skel_models_v1.x/sample_motion/ ` and the corresponding SMPL motion.
->>>>>>> dc892213
 
 ```
 python examples/skel_sequence.py /path/to/skel_models_v1.x/sample_motion/01_01_poses_skel.pkl -z 
