
"""
Copyright©2023 Max-Planck-Gesellschaft zur Förderung
der Wissenschaften e.V. (MPG). acting on behalf of its Max Planck Institute
for Intelligent Systems. All rights reserved.

Author: Soyong Shin, Marilyn Keller
See https://skel.is.tue.mpg.de/license.html for licensing and contact information.
"""

import math
import os
import pickle
from skel.alignment.losses import compute_anchor_pose, compute_anchor_trans, compute_pose_loss, compute_scapula_loss, compute_spine_loss, compute_time_loss, pretty_loss_print
from skel.alignment.utils import location_to_spheres, to_numpy, to_params, to_torch
import torch
from tqdm import trange
import smplx
import torch.nn.functional as F
from psbody.mesh import Mesh, MeshViewer, MeshViewers
import skel.config as cg
from skel.skel_model import SKEL
import omegaconf 
import numpy as np
import scipy.spatial.transform
class SkelFitter(object):
    
    def __init__(self, gender, device, num_betas=10, export_meshes=False, config_path=None) -> None:

        self.smpl = smplx.create(cg.smpl_folder, model_type='smpl', gender=gender, num_betas=num_betas, batch_size=1, export_meshes=False).to(device)
        self.skel = SKEL(gender).to(device)
        self.gender = gender
        self.device = device
        self.num_betas = num_betas
        
        # Instanciate masks used for the vertex to vertex fitting
        fitting_indices = pickle.load(open(cg.fitting_mask_file, 'rb'))
        fitting_mask = torch.zeros(6890, dtype=torch.bool, device=self.device)
        fitting_mask[fitting_indices] = 1
        self.fitting_mask = fitting_mask.reshape(1, -1, 1).to(self.device) # 1xVx1 to be applied to verts that are BxVx3
        
        smpl_torso_joints = [0,3]
        verts_mask = (self.smpl.lbs_weights[:,smpl_torso_joints]>0.5).sum(dim=-1)>0
        self.torso_verts_mask = verts_mask.unsqueeze(0).unsqueeze(-1) # Because verts are of shape BxVx3
        
        self.export_meshes = export_meshes

        if config_path is None:
            package_directory = os.path.dirname(os.path.abspath(__file__))
            config_path = os.path.join(package_directory, 'config.yaml')
            
        self.cfg =  omegaconf.OmegaConf.load(config_path)
           
        # Instanciate the mesh viewer to visualize the fitting
        if('DISABLE_VIEWER' in os.environ):
            self.mv = None
            print("\n DISABLE_VIEWER flag is set, running in headless mode")
        else:
            self.mv = MeshViewers((1,2),  keepalive=self.cfg.keepalive_meshviewer)
            self.mv[0][0].set_background_color(np.array([1.0,1,1]))
        
        
    def run_fit(self, 
            trans_in, 
            # MODIFICATION
            rot_in,
            betas_in, 
            poses_in, 
            batch_size=20, 
            skel_data_init=None, 
            force_recompute=False, 
            debug=False,
            watch_frame=0,
            freevert_mesh=None):
        """Align SKEL to a SMPL sequence."""

        self.nb_frames = poses_in.shape[0]
        self.watch_frame = watch_frame
        if self.watch_frame >= self.nb_frames:
            raise ValueError(f'watch_frame {self.watch_frame} is larger than the number of frames {self.nb_frames}. Please provide a watch frame index smaller than the number of frames ({self.nb_frames})')
            
        self.is_skel_data_init = skel_data_init is not None
        self.force_recompute = force_recompute
        
        print('Fitting {} frames'.format(self.nb_frames))
        print('Watching frame: {}'.format(watch_frame))
         
        # Initialize SKEL torch params
        # MODIFICATION
        body_params = self._init_params(betas_in, poses_in, trans_in, rot_in, skel_data_init)
    
        # We cut the whole sequence in batches for parallel optimization  
        if batch_size > self.nb_frames:
            batch_size = self.nb_frames
            print('Batch size is larger than the number of frames. Setting batch size to {}'.format(batch_size))
            
        n_batch = math.ceil(self.nb_frames/batch_size)
        pbar = trange(n_batch, desc='Running batch optimization')
        
        # Initialize the res dict to store the per frame result skel parameters
        out_keys = ['poses', 'betas', 'trans'] 
        if self.export_meshes:
            out_keys += ['skel_v', 'skin_v', 'smpl_v']
        res_dict = {key: [] for key in out_keys}
        
        res_dict['gender'] = self.gender
        if self.export_meshes:
            res_dict['skel_f'] = self.skel.skel_f.cpu().numpy().copy()
            res_dict['skin_f'] = self.skel.skin_f.cpu().numpy().copy()
            res_dict['smpl_f'] = self.smpl.faces
     
        # Iterate over the batches to fit the whole sequence
        for i in pbar:  
                
            if debug:
                # Only run the first batch to test, ignore the rest
                if i > 1:
                    continue
            
            # Get batch start and end indices
            i_start =  i * batch_size
            i_end = min((i+1) * batch_size, self.nb_frames)

            # Fit the batch               
            betas, poses, trans, verts = self._fit_batch(body_params, i, i_start, i_end)
            
            # Store ethe results
            res_dict['poses'].append(poses)
            res_dict['betas'].append(betas)
            res_dict['trans'].append(trans)
            if self.export_meshes:
                # Store the meshes vertices
                skel_output = self.skel.forward(poses=poses, betas=betas, trans=trans, poses_type='skel', skelmesh=True)
                res_dict['skel_v'].append(skel_output.skel_verts)
                res_dict['skin_v'].append(skel_output.skin_verts)
                res_dict['smpl_v'].append(verts)
                
            # Initialize the next frames with current frame
            body_params['poses_skel'][i_end:] = poses[-1:]
            body_params['trans_skel'][i_end:] = trans[-1]
            body_params['betas_skel'][i_end:] = betas[-1:]
            
        # Concatenate the batches and convert to numpy    
        for key, val in res_dict.items():
            if isinstance(val, list):
                res_dict[key] = torch.cat(val, dim=0).detach().cpu().numpy()
                
        return res_dict
        
    def _init_params(self, betas_smpl, poses_smpl, trans_smpl, rot_smpl, skel_data_init=None):
        """ Return initial SKEL parameters from SMPL data dictionary and an optional SKEL data dictionary."""
    
        # Prepare smpl params 
        betas_smpl = to_torch(betas_smpl, self.device)
        poses_smpl = to_torch(poses_smpl, self.device)
        trans_smpl = to_torch(trans_smpl, self.device)
        # MODIFICATION
        rot_smpl = to_torch(rot_smpl, self.device)
        
        if skel_data_init is None or self.force_recompute:
        
            poses_skel = torch.zeros((self.nb_frames, self.skel.num_q_params), device=self.device)
<<<<<<< HEAD
            # poses_skel[:, :3] = poses_smpl[:, :3] # Global orient are similar between SMPL and SKEL, so init with SMPL angles
            # MODIFICATION
            poses_skel[:, :3] = rot_smpl[0]
            
=======
            poses_skel[:, :3] = poses_smpl[:, :3] # Global orient are similar between SMPL and SKEL, so init with SMPL angles
            poses_skel[:, 0] = -poses_smpl[:, 0] # axis deffinition is different in SKEL

>>>>>>> 60858cf4
            betas_skel = torch.zeros((self.nb_frames, 10), device=self.device)
            betas_skel[:] = betas_smpl[..., :10]
            
            trans_skel = trans_smpl # Translation is similar between SMPL and SKEL, so init with SMPL translation
            
        else:
            # Load from previous alignment
            betas_skel = to_torch(skel_data_init['betas'], self.device)
            poses_skel = to_torch(skel_data_init['poses'], self.device)
            trans_skel = to_torch(skel_data_init['trans'], self.device)
            # MODIFICATION
            # rot_skel = to_torch(skel_data_init['rot'], self.device)
        
        # poses_skel[:, :3] = rot_smpl[0]
        poses_smpl[:, :3] = rot_smpl[0]
            
        # Make a dictionary out of the necessary body parameters
        body_params = {
            'betas_skel': betas_skel,
            'poses_skel': poses_skel,
            'trans_skel': trans_skel,
            'betas_smpl': betas_smpl,
            'poses_smpl': poses_smpl,
            'trans_smpl': trans_smpl,
            # 'rot_smpl': rot_smpl
        }

        return body_params
            

    
    def _fit_batch(self, body_params_in, i, i_start, i_end):
        """ Create parameters for the batch and run the optimization."""
        
        # Sample a batch 
        assert body_params_in['betas_smpl'].shape[0] == 1, f"beta_smpl should be of shape 1xF where F is the number of frames, got {body_params_in['betas_smpl'].shape}"
        body_params = { key: val[i_start:i_end] for key, val in body_params_in.items() if key!='betas_smpl'} # Ignore the betas_smpl since it is the same for all frames
        body_params['betas_smpl'] = body_params_in['betas_smpl'].clone()

        # SMPL params
        betas_smpl = body_params['betas_smpl']
        poses_smpl = body_params['poses_smpl']
        trans_smpl = body_params['trans_smpl']
        # rot_smpl = body_params['rot_smpl']
        
        # SKEL params
        betas = to_params(body_params['betas_skel'], device=self.device)
        poses = to_params(body_params['poses_skel'], device=self.device)
        trans = to_params(body_params['trans_skel'], device=self.device)
        
        if 'verts' in body_params:
            verts = body_params['verts']
        else:
            # Run a SMPL forward pass to get the SMPL body vertices
            # smpl_output = self.smpl(betas=betas_smpl, body_pose=poses_smpl[:,3:], transl=trans_smpl, global_orient=poses_smpl[:,:3])
            # MODIFICATION
            smpl_output = self.smpl(betas=betas_smpl, body_pose=poses_smpl[:,3:], transl=trans_smpl, global_orient=poses_smpl[:,:3])
            verts = smpl_output.vertices
                   
        # Optimize         
        config = self.cfg.optim_steps
        current_cfg = config[0]
        # MODIFICATION
        # if not self.is_skel_data_init:
            # Optimize the global rotation and translation for the initial fitting
        print(f'Step 0: {current_cfg.description}')
        self._optim([trans,poses], poses, betas, trans, verts, current_cfg)

        for ci, cfg in enumerate(config[1:]):
        # for ci, cfg in enumerate([config[-1]]): # To debug, only run the last step
            current_cfg.update(cfg)
            print(f'Step {ci+1}: {current_cfg.description}')
            self._optim([poses], poses, betas, trans, verts, current_cfg)
        
        # # Refine by optimizing the whole body
        # cfg.update(self.cfg_optim[])
        # cfg.update({'mode' : 'free', 'tolerance_change': 0.0001, 'l_joint': 0.2e4})
        # self._optim([trans, poses], poses, betas, trans, verts, cfg)
    
        return betas, poses, trans, verts
    
    def _optim(self,
            params, 
            poses,
            betas,
            trans,
            verts,
            cfg,
            ):
        
            # regress anatomical joints from SMPL's vertices 
            anat_joints = torch.einsum('bik,ji->bjk', [verts, self.skel.J_regressor_osim]) 
            dJ=torch.zeros((poses.shape[0], 24, 3), device=betas.device)
            
            # Create the optimizer
            optimizer = torch.optim.LBFGS(params, 
                                          lr=cfg.lr, 
                                          max_iter=cfg.max_iter, 
                                          line_search_fn=cfg.line_search_fn,  
                                          tolerance_change=cfg.tolerance_change)
                
            poses_init = poses.detach().clone()               
            trans_init = trans.detach().clone()

            def closure():
                optimizer.zero_grad()
                
                fi = self.watch_frame #frame of the batch to display
                output = self.skel.forward(poses=poses[fi:fi+1], 
                                            betas=betas[fi:fi+1], 
                                            trans=trans[fi:fi+1], 
                                            poses_type='skel', 
                                            dJ=dJ[fi:fi+1],
                                            skelmesh=True)
            
                self._fstep_plot(output, cfg, verts[fi:fi+1], anat_joints[fi:fi+1], )
                    
                loss_dict = self._fitting_loss(poses,
                                        poses_init,
                                        betas,
                                        trans,
                                        trans_init,
                                        dJ,
                                        anat_joints,
                                        verts,
                                        cfg)
                
                print(pretty_loss_print(loss_dict))
                             
                loss = sum(loss_dict.values())                     
                loss.backward()
            
                return loss

            for step_i in range(cfg.num_steps):
                loss = optimizer.step(closure).item()

    def _get_masks(self, cfg):
        pose_mask = torch.ones((self.skel.num_q_params)).to(self.device).unsqueeze(0)
        verts_mask = torch.ones_like(self.fitting_mask)
        joint_mask = torch.ones((self.skel.num_joints, 3)).to(self.device).unsqueeze(0).bool()
        
        # Mask vertices 
        if cfg.mode=='root_only':
            # Only optimize the global rotation of the body, i.e. the first 3 angles of the pose
            pose_mask[:] = 0 # Only optimize for the global rotation  
            pose_mask[:,:3] = 1
            # Only fit the thorax vertices to recover the proper body orientation and translation
            verts_mask = self.torso_verts_mask  
            
        elif cfg.mode=='fixed_upper_limbs':
            upper_limbs_joints = [0,1,2,3,6,9,12,15,16,17]
            verts_mask = (self.smpl.lbs_weights[:,upper_limbs_joints]>0.5).sum(dim=-1)>0
            verts_mask = verts_mask.unsqueeze(0).unsqueeze(-1)
            
            joint_mask[:, [3,4,5,8,9,10,18,23], :] = 0 # Do not try to match the joints past the elbow and knees
            
            pose_mask[:] = 1           
            pose_mask[:,:3] = 0    # Block the global rotation
            pose_mask[:,19] = 0  # block the lumbar twist
            # pose_mask[:, 36:39] = 0 
            # pose_mask[:, 43:46] = 0
            # pose_mask[:, 62:65] = 0
            # pose_mask[:, 62:65] = 0
            
        elif cfg.mode=='fixed_root': 
            pose_mask[:] = 1           
            pose_mask[:,:3] = 0  # Block the global rotation
            # pose_mask[:,19] = 0  # block the lumbar twist    
            
            # The orientation of the upper limbs is often wrong in SMPL so ignore these vertices for the finale step
            upper_limbs_joints = [1,2,16,17] 
            verts_mask = (self.smpl.lbs_weights[:,upper_limbs_joints]>0.5).sum(dim=-1)>0
            verts_mask = torch.logical_not(verts_mask)
            verts_mask = verts_mask.unsqueeze(0).unsqueeze(-1)
                         
        elif cfg.mode=='free': 
            verts_mask = torch.ones_like(self.fitting_mask )

            joint_mask[:]=0
            joint_mask[:, [19,14], :] = 1 # Only fir the scapula join to avoid collapsing shoulders
            
        else:
            raise ValueError(f'Unknown mode {cfg.mode}')
            
        return pose_mask, verts_mask, joint_mask
            
    def _fitting_loss(self,
                    poses,
                    poses_init,
                    betas,
                    trans,
                    trans_init,
                    dJ,
                    anat_joints,
                    verts,
                    cfg):
        
        loss_dict = {}
        
        
        pose_mask, verts_mask, joint_mask = self._get_masks(cfg) 
        poses = poses * pose_mask + poses_init * (1-pose_mask)

        # Mask joints to not optimize before computing the losses 
        
        output = self.skel.forward(poses=poses, betas=betas, trans=trans, poses_type='skel', dJ=dJ, skelmesh=False)
               
        # Fit the SMPL vertices
        # We know the skinning of the forearm and the neck are not perfect,
        # so we create a mask of the SMPL vertices that are important to fit, like the hands and the head
        loss_dict['verts_loss_loose'] = cfg.l_verts_loose * (verts_mask  * (output.skin_verts - verts)**2).sum() / (((verts_mask).sum()*self.nb_frames))

        # Fit the regressed joints, this avoids collapsing shoulders
        # loss_dict['joint_loss'] = cfg.l_joint * F.mse_loss(output.joints, anat_joints)
        loss_dict['joint_loss'] = cfg.l_joint * (joint_mask * (output.joints - anat_joints)**2).mean()
    
        # Time consistancy
        if poses.shape[0] > 1:
            # This avoids unstable hips orientationZ
            loss_dict['time_loss'] = cfg.l_time_loss * F.mse_loss(poses[1:], poses[:-1])
        
        loss_dict['pose_loss'] = cfg.l_pose_loss * compute_pose_loss(poses, poses_init)
        
        if cfg.use_basic_loss is False:
            # These losses can be used to regularize the optimization but are not always necessary
            loss_dict['anch_rot'] = cfg.l_anch_pose * compute_anchor_pose(poses, poses_init)
            loss_dict['anch_trans'] = cfg.l_anch_trans * compute_anchor_trans(trans, trans_init)
                
            loss_dict['verts_loss'] = cfg.l_verts * (verts_mask * self.fitting_mask * (output.skin_verts - verts)**2).sum() / (self.fitting_mask*verts_mask).sum()
                   
            # Regularize the pose
            loss_dict['scapula_loss'] = cfg.l_scapula_loss * compute_scapula_loss(poses)
            loss_dict['spine_loss'] = cfg.l_spine_loss * compute_spine_loss(poses)
            
            # Adjust the losses of all the pose regularizations sub losses with the pose_reg_factor value
            for key in ['scapula_loss', 'spine_loss', 'pose_loss']:
                loss_dict[key] = cfg.pose_reg_factor * loss_dict[key]
                
        return loss_dict

    def _fstep_plot(self, output, cfg, verts, anat_joints):
        "Function to plot each step"
        
        if('DISABLE_VIEWER' in os.environ):
            return
        
        pose_mask, verts_mask, joint_mask = self._get_masks(cfg) 
            
        skin_err_value = ((output.skin_verts[0] - verts[0])**2).sum(dim=-1).sqrt()
        skin_err_value = skin_err_value / 0.05
        skin_err_value = to_numpy(skin_err_value)
            
        skin_mesh = Mesh(v=to_numpy(output.skin_verts[0]), f=[], vc='white')
        skel_mesh = Mesh(v=to_numpy(output.skel_verts[0]), f=self.skel.skel_f.cpu().numpy(), vc='grey40')
        
        # Display vertex distance on SMPL
        smpl_verts = to_numpy(verts[0])
        smpl_mesh = Mesh(v=smpl_verts, f=self.smpl.faces)
        smpl_mesh.set_vertex_colors_from_weights(skin_err_value, scale_to_range_1=False)       
        
        smpl_mesh_masked = Mesh(v=smpl_verts[to_numpy(verts_mask[0,:,0])], f=[], vc='green')
        smpl_mesh_pc = Mesh(v=smpl_verts, f=[], vc='green')
        
        skin_mesh_err = Mesh(v=to_numpy(output.skin_verts[0]), f=self.skel.skin_f.cpu().numpy(), vc='white')
        skin_mesh_err.set_vertex_colors_from_weights(skin_err_value, scale_to_range_1=False) 
        
        # 180 deg on z
        R = scipy.spatial.transform.Rotation.from_euler('y', np.pi)
        
        smpl_mesh_pc.rotate_vertices(R.as_matrix())
        skel_mesh.rotate_vertices(R.as_matrix())
        skin_mesh.rotate_vertices(R.as_matrix())
        skin_mesh_err.rotate_vertices(R.as_matrix())
        smpl_mesh_masked.rotate_vertices(R.as_matrix())

        
        
        # List the meshes to display
        meshes_left = [skin_mesh_err, smpl_mesh_pc, skel_mesh]
        meshes_right = [smpl_mesh_masked, skin_mesh, skel_mesh]

        if cfg.l_joint > 0:
            # Plot the joints
            spheres1 = location_to_spheres(to_numpy(output.joints[joint_mask[:,:,0]]), color=(1,0,0), radius=0.02)
            spheres2 = location_to_spheres(to_numpy(anat_joints[joint_mask[:,:,0]]), color=(0,1,0), radius=0.02)
            
            for sphere in spheres1:
                sphere.rotate_vertices(R.as_matrix())
            for sphere in spheres2:
                sphere.rotate_vertices(R.as_matrix())
            meshes_right += spheres1
            meshes_right += spheres2
                

        self.mv[0][0].set_dynamic_meshes(meshes_left)
        self.mv[0][1].set_dynamic_meshes(meshes_right)

        # print(poses[frame_to_watch, :3])
        # print(trans[frame_to_watch])
        # print(betas[frame_to_watch, :3])
        # mv.get_keypress()<|MERGE_RESOLUTION|>--- conflicted
+++ resolved
@@ -160,16 +160,9 @@
         if skel_data_init is None or self.force_recompute:
         
             poses_skel = torch.zeros((self.nb_frames, self.skel.num_q_params), device=self.device)
-<<<<<<< HEAD
-            # poses_skel[:, :3] = poses_smpl[:, :3] # Global orient are similar between SMPL and SKEL, so init with SMPL angles
-            # MODIFICATION
-            poses_skel[:, :3] = rot_smpl[0]
-            
-=======
             poses_skel[:, :3] = poses_smpl[:, :3] # Global orient are similar between SMPL and SKEL, so init with SMPL angles
             poses_skel[:, 0] = -poses_smpl[:, 0] # axis deffinition is different in SKEL
-
->>>>>>> 60858cf4
+            # poses_skel[:, :3] = rot_smpl[0]
             betas_skel = torch.zeros((self.nb_frames, 10), device=self.device)
             betas_skel[:] = betas_smpl[..., :10]
             
